--- conflicted
+++ resolved
@@ -20,17 +20,6 @@
 	rpcDefault     = ""
 	executeDefault = ""
 )
-
-// Koin contract constants
-<<<<<<< HEAD
-const ()
-=======
-const (
-	KoinContractID      = "Mkw96mR+Hh71IWwJoT/2lJXBDl5Q="
-	BalanceOfEntryPoint = types.UInt32(0x15619248)
-	TransferEntryPoint  = types.UInt32(0x62efa292)
-)
->>>>>>> 6b05d54d
 
 func main() {
 	// Load .env file
